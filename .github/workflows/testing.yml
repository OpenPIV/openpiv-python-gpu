name: Python package

on: [push]

jobs:
  build:

    runs-on: ubuntu-latest
    strategy:
      matrix:
        python-version: ["3.9", "3.10", "3.11"]

    steps:
<<<<<<< HEAD
    - uses: actions/checkout@v4
    - name: Set up Python ${{ matrix.python-version }}
      uses: actions/setup-python@v4.5.0
=======
    - uses: actions/checkout@v3
    - name: Set up Python ${{ matrix.python-version }}
      uses: actions/setup-python@v4.4.0
>>>>>>> 4435f30b
      with:
        python-version: ${{ matrix.python-version }}
    - name: Install dependencies
      run: |
        python -m pip install --upgrade pip
        pip install openpiv flake8 pytest
        if [ -f requirements.txt ]; then pip install -r requirements.txt; fi
#     - name: Lint with flake8
#       run: |
#         # stop the build if there are Python syntax errors or undefined names
#         flake8 . --count --select=E9,F63,F7,F82 --show-source --statistics
#         # exit-zero treats all errors as warnings. The GitHub editor is 127 chars wide
#         flake8 . --count --exit-zero --max-complexity=10 --max-line-length=127 --statistics
    - name: Test with pytest
      run: |
        pytest<|MERGE_RESOLUTION|>--- conflicted
+++ resolved
@@ -8,24 +8,18 @@
     runs-on: ubuntu-latest
     strategy:
       matrix:
-        python-version: ["3.9", "3.10", "3.11"]
+        python-version: [3.6, 3.7, 3.8]
 
     steps:
-<<<<<<< HEAD
-    - uses: actions/checkout@v4
-    - name: Set up Python ${{ matrix.python-version }}
-      uses: actions/setup-python@v4.5.0
-=======
     - uses: actions/checkout@v3
     - name: Set up Python ${{ matrix.python-version }}
       uses: actions/setup-python@v4.4.0
->>>>>>> 4435f30b
       with:
         python-version: ${{ matrix.python-version }}
     - name: Install dependencies
       run: |
         python -m pip install --upgrade pip
-        pip install openpiv flake8 pytest
+        pip install flake8 pytest
         if [ -f requirements.txt ]; then pip install -r requirements.txt; fi
 #     - name: Lint with flake8
 #       run: |
