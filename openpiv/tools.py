--- conflicted
+++ resolved
@@ -382,9 +382,6 @@
     return list_bound
 
 
-<<<<<<< HEAD
-def save(x, y, u, v, mask, filename, fmt="%.4e", delimiter="\t"):
-=======
 def save(
     filename: Union[pathlib.Path,str],
     x: np.ndarray,
@@ -396,7 +393,6 @@
     fmt: str="%8.4f", 
     delimiter: str="\t",
     )-> None:
->>>>>>> 24cc286e
     """Save flow field to an ascii file.
 
     Parameters
