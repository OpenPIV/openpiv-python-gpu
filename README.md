
[![DOI](https://zenodo.org/badge/148214993.svg)](https://zenodo.org/badge/latestdoi/148214993)

# OpenPIV Python version with GPU support
GPU accelerated version of OpenPIV in Python. The algorithm and functions are mostly the same 
as the CPU version. The main difference is that it runs much faster. The source code has been 
augmented with CUDA, so it will only run on NVIDIA GPUs.


## Warning
The OpenPIV GPU version is still in pre-beta state. This means that
it still might have some bugs and the API may change. However testing and contributing
is very welcome, especially if you can contribute with new algorithms and features.

Validation of the code for instantaneous and time averaged flow has been done, and a 
paper on that topic has been submitted and will be published in the near future

Development is currently done on a Linux/Mac OSX environment, but as soon as possible 
Windows will be tested. If you have access to one of these platforms
please test the code. 


## Test without installation
You can test the code without needing to install anything locally. Included in this 
repository is the IPython Notebook [Openpiv_Python_Cython_GPU_demo.ipynb](Openpiv_Python_Cython_GPU_demo.ipynb). 
When viewing the file on Github there will be a link to view the notebook with Colaboratory. 
Clicking this will load the notebook into Googles free cloud computing service and you can test
the GPU capabilities. 


## Install From Source

Make sure you have installed all the dependancies (`numpy, matplotlib, scipy, cython, skcuda, pycuda`).
The GPU version will only install if it detects both `skcuda` and `pycuda`. Otherwise, only the CPU version will be installed. 

Clone the repository from Github onto your computer:

    git clone https://github.com/OpenPIV/openpiv-python-gpu.git

Compile the cython and CUDA code (this can take a while):

    python setup.py build_ext --inplace
<<<<<<< HEAD
  
After this the GPU functions should be good to go. You will likely need to add the openpiv directory to the PYTHONPATH to be able to import the functions. 
=======

Or for the global installation, use:

    python setup.py install 


## Documentation

The OpenPIV documentation is available on the project web page at <http://openpiv.readthedocs.org>

## Demo notebooks 

1. [Tutorial Notebook 1](https://nbviewer.jupyter.org/github/OpenPIV/openpiv-python-examples/blob/main/notebooks/tutorial1.ipynb)
2. [Tutorial notebook 2](https://nbviewer.jupyter.org/github/OpenPIV/openpiv-python-examples/blob/main/notebooks/tutorial2.ipynb)
3. [Dynamic masking tutorial](https://nbviewer.jupyter.org/github/OpenPIV/openpiv-python-examples/blob/main/notebooks/masking_tutorial.ipynb)
4. [Multipass with Windows Deformation](https://nbviewer.jupyter.org/github/OpenPIV/openpiv-python-examples/blob/main/notebooks/window_deformation_comparison.ipynb)
5. [Multiple sets in one notebook](https://nbviewer.jupyter.org/github/OpenPIV/openpiv-python-examples/blob/main/notebooks/all_test_cases_sample.ipynb)
6. [3D PIV](https://nbviewer.jupyter.org/github/OpenPIV/openpiv-python-examples/blob/main/notebooks/openpiv_3D_test.ipynb)


These and many additional examples are in another repository: [OpenPIV-Python-Examples](https://github.com/OpenPIV/openpiv-python-examples)


## Contributors

1. [Alex Liberzon](http://github.com/alexlib)
2. [Roi Gurka](http://github.com/roigurka)
3. [Zachary J. Taylor](http://github.com/zjtaylor)
4. [David Lasagna](http://github.com/gasagna)
5. [Mathias Aubert](http://github.com/MathiasAubert)
6. [Pete Bachant](http://github.com/petebachant)
7. [Cameron Dallas](http://github.com/CameronDallas5000)
8. [Cecyl Curry](http://github.com/leycec)
9. [Theo Käufer](http://github.com/TKaeufer)
10. [Andreas Bauer](https://github.com/AndreasBauerGit)
11. [David Bohringer](https://github.com/davidbhr)
12. [Erich Zimmer](https://github.com/ErichZimmer)
13. [Peter Vennemann](https://github.com/eguvep)


Copyright statement: `smoothn.py` is a Python version of `smoothn.m` originally created by D. Garcia [https://de.mathworks.com/matlabcentral/fileexchange/25634-smoothn], written by Prof. Lewis and available on Github [https://github.com/profLewis/geogg122/blob/master/Chapter5_Interpolation/python/smoothn.py]. We include a version of it in the `openpiv` folder for convenience and preservation. We are thankful to the original authors for releasing their work as an open source. OpenPIV license does not relate to this code. Please communicate with the authors regarding their license. 
>>>>>>> 455ef8ea

## How to cite this work

Dallas CA, Wu M, Chou VP, Liberzon A, Sullivan PE. GPU Accelerated Open Source Particle Image Velocimetry Software for High Performance Computing Systems. ASME. J. Fluids Eng. 2019;():. [doi:10.1115/1.4043422](http://fluidsengineering.asmedigitalcollection.asme.org/article.aspx?articleid=2730543).
  

## Contributors
1. OpenPIV team, https://groups.google.com/forum/#!forum/openpiv-users
2. Cameron Dallas https://github.com/CameronDallas5000
3. Alex Liberzon https://github.com/alexlib<|MERGE_RESOLUTION|>--- conflicted
+++ resolved
@@ -1,15 +1,19 @@
+# OpenPIV Python version with GPU support
 
 [![DOI](https://zenodo.org/badge/148214993.svg)](https://zenodo.org/badge/latestdoi/148214993)
 
-# OpenPIV Python version with GPU support
 GPU accelerated version of OpenPIV in Python. The algorithm and functions are mostly the same 
 as the CPU version. The main difference is that it runs much faster. The source code has been 
 augmented with CUDA, so it will only run on NVIDIA GPUs.
 
 
+OpenPIV consists in a Python and Cython modules for scripting and executing the analysis of 
+a set of PIV image pairs. In addition, a Qt and Tk graphical user interfaces are in 
+development, to ease the use for those users who don't have python skills.
+
 ## Warning
-The OpenPIV GPU version is still in pre-beta state. This means that
-it still might have some bugs and the API may change. However testing and contributing
+The OpenPIV-Python GPU version is still in pre-beta state. This means that
+it still might have some bugs and the API may change. However, testing and contributing
 is very welcome, especially if you can contribute with new algorithms and features.
 
 Validation of the code for instantaneous and time averaged flow has been done, and a 
@@ -33,17 +37,13 @@
 Make sure you have installed all the dependancies (`numpy, matplotlib, scipy, cython, skcuda, pycuda`).
 The GPU version will only install if it detects both `skcuda` and `pycuda`. Otherwise, only the CPU version will be installed. 
 
-Clone the repository from Github onto your computer:
+Clone the repository from Github:
 
     git clone https://github.com/OpenPIV/openpiv-python-gpu.git
 
 Compile the cython and CUDA code (this can take a while):
 
     python setup.py build_ext --inplace
-<<<<<<< HEAD
-  
-After this the GPU functions should be good to go. You will likely need to add the openpiv directory to the PYTHONPATH to be able to import the functions. 
-=======
 
 Or for the global installation, use:
 
@@ -69,30 +69,13 @@
 
 ## Contributors
 
-1. [Alex Liberzon](http://github.com/alexlib)
-2. [Roi Gurka](http://github.com/roigurka)
-3. [Zachary J. Taylor](http://github.com/zjtaylor)
-4. [David Lasagna](http://github.com/gasagna)
-5. [Mathias Aubert](http://github.com/MathiasAubert)
-6. [Pete Bachant](http://github.com/petebachant)
-7. [Cameron Dallas](http://github.com/CameronDallas5000)
-8. [Cecyl Curry](http://github.com/leycec)
-9. [Theo Käufer](http://github.com/TKaeufer)
-10. [Andreas Bauer](https://github.com/AndreasBauerGit)
-11. [David Bohringer](https://github.com/davidbhr)
-12. [Erich Zimmer](https://github.com/ErichZimmer)
-13. [Peter Vennemann](https://github.com/eguvep)
+1. [OpenPIV team](https://groups.google.com/forum/#!forum/openpiv-users)
+2. [Cameron Dallas](https://github.com/CameronDallas5000)
+3. [Alex Liberzon](https://github.com/alexlib)
 
 
 Copyright statement: `smoothn.py` is a Python version of `smoothn.m` originally created by D. Garcia [https://de.mathworks.com/matlabcentral/fileexchange/25634-smoothn], written by Prof. Lewis and available on Github [https://github.com/profLewis/geogg122/blob/master/Chapter5_Interpolation/python/smoothn.py]. We include a version of it in the `openpiv` folder for convenience and preservation. We are thankful to the original authors for releasing their work as an open source. OpenPIV license does not relate to this code. Please communicate with the authors regarding their license. 
->>>>>>> 455ef8ea
 
 ## How to cite this work
 
-Dallas CA, Wu M, Chou VP, Liberzon A, Sullivan PE. GPU Accelerated Open Source Particle Image Velocimetry Software for High Performance Computing Systems. ASME. J. Fluids Eng. 2019;():. [doi:10.1115/1.4043422](http://fluidsengineering.asmedigitalcollection.asme.org/article.aspx?articleid=2730543).
-  
-
-## Contributors
-1. OpenPIV team, https://groups.google.com/forum/#!forum/openpiv-users
-2. Cameron Dallas https://github.com/CameronDallas5000
-3. Alex Liberzon https://github.com/alexlib+Dallas CA, Wu M, Chou VP, Liberzon A, Sullivan PE. GPU Accelerated Open Source Particle Image Velocimetry Software for High Performance Computing Systems. ASME. J. Fluids Eng. 2019;():. [doi:10.1115/1.4043422](http://fluidsengineering.asmedigitalcollection.asme.org/article.aspx?articleid=2730543).